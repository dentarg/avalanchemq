--- conflicted
+++ resolved
@@ -127,9 +127,8 @@
     def dump_debug_info
       STDOUT.puts System.resource_usage
       STDOUT.puts GC.prof_stats
-      fcount = 0
-      Fiber.list { fcount += 1 }
-      puts "Fiber count: #{fcount}"
+      puts "Fibers:"
+      Fiber.list { |f| puts f.inspect }
       AvalancheMQ::Reporter.report(@amqp_server)
       STDOUT.puts "String pool size: #{AMQ::Protocol::ShortString::POOL.size}"
       File.open(File.join(@amqp_server.data_dir, "string_pool.dump"), "w") do |f|
@@ -275,118 +274,5 @@
       STDERR.puts ex.inspect
       abort "ERROR: Lost lock!"
     end
-<<<<<<< HEAD
-=======
-  else
-    # TODO: support resuming client connections
-    # io = TCPSocket.new(fd: fd)
-    # load_parameters_such_as_username_etc
-    # Client.new(io, ...)
-    puts "unexpected socket from systemd '#{name}' (#{fd})"
-  end
-end
-
-if config.amqp_port > 0
-  spawn amqp_server.listen(config.amqp_bind, config.amqp_port),
-    name: "AMQP listening on #{config.amqp_port}"
-end
-
-if config.amqps_port > 0
-  if ctx = context
-    spawn amqp_server.listen_tls(config.amqp_bind, config.amqps_port, ctx),
-      name: "AMQPS listening on #{config.amqps_port}"
-  else
-    log.warn { "Certificate for AMQPS not configured" }
-  end
-end
-
-unless config.unix_path.empty?
-  spawn amqp_server.listen_unix(config.unix_path), name: "AMQP listening at #{config.unix_path}"
-end
-
-if config.http_port > 0
-  http_server.bind_tcp(config.http_bind, config.http_port)
-end
-if config.https_port > 0
-  if ctx = context
-    http_server.bind_tls(config.http_bind, config.https_port, ctx)
-  end
-end
-unless config.http_unix_path.empty?
-  http_server.bind_unix(config.http_unix_path)
-end
-http_server.bind_internal_unix
-spawn(name: "HTTP listener") do
-  http_server.not_nil!.listen
-end
-
-Signal::USR1.trap do
-  STDOUT.puts System.resource_usage
-  STDOUT.puts GC.prof_stats
-  puts "Fibers:"
-  Fiber.list { |f| puts f.inspect }
-  AvalancheMQ::Reporter.report(amqp_server)
-  STDOUT.puts "String pool size: #{AMQ::Protocol::ShortString::POOL.size}"
-  File.open(File.join(amqp_server.data_dir, "string_pool.dump"), "w") do |f|
-    STDOUT.puts "Dumping string pool to #{f.path}"
-    AvalancheMQ::Reporter.dump_string_pool(f)
-  end
-  STDOUT.flush
-end
-
-Signal::USR2.trap do
-  STDOUT.puts "Garbage collecting"
-  STDOUT.flush
-  GC.collect
-end
-
-Signal::HUP.trap do
-  SystemD.notify("RELOADING=1\n")
-  if config.config_file.empty?
-    log.info { "No configuration file to reload" }
-  else
-    log.info { "Reloading configuration file '#{config.config_file}'" }
-    config.parse(config.config_file)
-    reload_log(log, config)
-    reload_tls(context, config, log)
-  end
-  SystemD.notify("READY=1\n")
-end
-
-first_shutdown_attempt = true
-shutdown = ->(_s : Signal) do
-  if first_shutdown_attempt
-    first_shutdown_attempt = false
-    SystemD.notify("STOPPING=1\n")
-    #amqp_server.vhosts.each do |_, vh|
-    #  SystemD.store_fds(vh.connections.map(&.fd), "vhost=#{vh.dir}")
-    #end
-    puts "Shutting down gracefully..."
-    amqp_server.close
-    http_server.try &.close
-    lock.close
-    puts "Fibers: "
-    Fiber.yield
-    Fiber.list { |f| puts f.inspect }
-    exit 0
-  else
-    puts "Fibers: "
-    Fiber.list { |f| puts f.inspect }
-    exit 1
-  end
-end
-Signal::INT.trap &shutdown
-Signal::TERM.trap &shutdown
-SystemD.notify("READY=1\n")
-GC.collect
-
-# write to the lock file to detect lost lock
-# See "Lost locks" in `man 2 fcntl`
-begin
-  hostname = System.hostname.to_slice
-  loop do
-    sleep 30
-    lock.write_at hostname, 0
->>>>>>> 4d5f2658
   end
 end