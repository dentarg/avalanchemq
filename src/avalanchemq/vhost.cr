require "json"
require "logger"
require "./amqp/io"
require "./segment_position"
require "digest/sha1"

module AvalancheMQ
  class VHost
    class MessageFile < File
      include AMQP::IO
    end
    getter name, exchanges, queues, log, data_dir

    MAX_SEGMENT_SIZE = 256 * 1024**2
    @segment : UInt32
    @wfile : MessageFile
    @log : Logger

    def initialize(@name : String, @server_data_dir : String, server_log : Logger)
      @log = server_log.dup
      @log.progname = "VHost[#{@name}]"
      @exchanges = Hash(String, Exchange).new
      @queues = Hash(String, Queue).new
      @save = Channel(AMQP::Frame).new(32)
      @data_dir = File.join(@server_data_dir, Digest::SHA1.hexdigest(@name))
      Dir.mkdir_p @data_dir
      @segment = last_segment
      @wfile = open_wfile
      load!
      compact!
      spawn save!, name: "VHost#save!"
    end

    def publish(msg : Message, immediate = false)
      ex = @exchanges[msg.exchange_name]?
      return false if ex.nil?

      ok = false
      matches = ex.matches(msg.routing_key, msg.properties.headers)
      exchanges = matches.compact_map { |m| m.as? Exchange }
      queues = matches.compact_map { |m| m.as? Queue }
      ok = exchanges.map do |e|
        emsg = msg.dup
        emsg.exchange_name = e.name
        publish(emsg, immediate)
      end.all?
      ok = false if exchanges.empty?
      return ok if queues.empty?

      pos = @wfile.pos.to_u32
      sp = SegmentPosition.new(@segment, pos)
      @wfile.write_int msg.timestamp
      @wfile.write_short_string msg.exchange_name
      @wfile.write_short_string msg.routing_key
      @wfile.write_bytes msg.properties
      @wfile.write_int msg.size
      @wfile.write msg.body.to_slice
      flush = true # msg.properties.delivery_mode == 2_u8
      @wfile.flush if flush
      ok = true
<<<<<<< HEAD
      accepted = false
      ok = queues.all? { |q| q.try &.immediate_delivery? } if immediate
      queues.each do |q|
        accepted = q.try { |q| q.publish(sp, flush) } || accepted
      end
=======
      ok = queues.all? { |q| q.immediate_delivery? } if immediate
      queues.each { |q| q.publish(sp, flush) }
>>>>>>> aad3bd20

      if @wfile.pos >= MAX_SEGMENT_SIZE
        @segment += 1
        @wfile.close
        @wfile = open_wfile
        spawn gc_segments!
      end
      ok && accepted
    end

    private def open_wfile : MessageFile
      @log.debug { "Opening message store segment #{@segment}" }
      filename = "msgs.#{@segment.to_s.rjust(10, '0')}"
      wfile = MessageFile.open(File.join(@data_dir, filename), "w")
      wfile.seek(0, IO::Seek::End)
      wfile
    end

    def apply(f, loading = false)
      @save.send f unless loading
      case f
      when AMQP::Exchange::Declare
        @exchanges[f.exchange_name] =
          Exchange.make(self, f.exchange_name, f.exchange_type, f.durable, f.auto_delete, f.internal, f.arguments)
      when AMQP::Exchange::Delete
        @exchanges.each_value do |e|
          e.bindings.each_value do |destination|
            destination.delete @exchanges[f.exchange_name]
          end
        end
        @exchanges.delete f.exchange_name
      when AMQP::Exchange::Bind
        x = @exchanges[f.destination]? || return
        @exchanges[f.source].bind(x, f.routing_key, f.arguments)
      when AMQP::Exchange::Unbind
        x = @exchanges[f.destination]? || return
        @exchanges[f.source].unbind(x, f.routing_key, f.arguments)
      when AMQP::Queue::Declare
        q = @queues[f.queue_name] =
          if f.durable
            DurableQueue.new(self, f.queue_name, f.exclusive, f.auto_delete, f.arguments)
          else
            Queue.new(self, f.queue_name, f.exclusive, f.auto_delete, f.arguments)
          end
        @exchanges[""].bind(q, f.queue_name, f.arguments)
      when AMQP::Queue::Delete
        q = @queues.delete(f.queue_name)
        @exchanges.each_value do |e|
          e.bindings.each_value do |destinations|
            destinations.delete q
          end
        end
        q.try &.close
      when AMQP::Queue::Bind
        q = @queues[f.queue_name]? || return
        @exchanges[f.exchange_name].bind(q, f.routing_key, f.arguments)
      when AMQP::Queue::Unbind
        q = @queues[f.queue_name]? || return
        @exchanges[f.exchange_name].unbind(q, f.routing_key, f.arguments)
      else raise "Cannot apply frame #{f.class} in vhost #{@name}"
      end
    end

    def close
      @queues.each_value &.close
      @save.close
    end

    private def load!
      File.open(File.join(@data_dir, "definitions.amqp"), "r") do |io|
        loop do
          begin
            apply AMQP::Frame.decode(io), loading: true
          rescue ex : AMQP::FrameDecodeError
            break if ex.cause.is_a? IO::EOFError
            raise ex
          end
        end
      end
    rescue Errno
      load_default_definitions
    end

    private def load_default_definitions
      @log.info "Loading default definitions"
      @exchanges[""] = DirectExchange.new(self, "", true, false, true)
      @exchanges["amq.direct"] = DirectExchange.new(self, "amq.direct", true, false, true)
      @exchanges["amq.fanout"] = FanoutExchange.new(self, "amq.fanout", true, false, true)
      @exchanges["amq.topic"] = TopicExchange.new(self, "amq.topic", true, false, true)
      @exchanges["amq.headers"] = HeadersExchange.new(self, "amq.headers", true, false, true)
      @exchanges["amq.match"] = HeadersExchange.new(self, "amq.match", true, false, true)
    end

    private def compact!
      @log.debug "Compacting definitions"
      tmp_path = File.join(@data_dir, "definitions.amqp.tmp")
      File.delete tmp_path if File.exists? tmp_path
      File.open(tmp_path, "w") do |io|
        @exchanges.each do |name, e|
          next unless e.durable
          next if e.auto_delete
          f = AMQP::Exchange::Declare.new(0_u16, 0_u16, e.name, e.type,
                                          false, e.durable, e.auto_delete, e.internal,
                                          false, e.arguments)
          f.encode(io)
          e.bindings.each do |bt, destinations|
            destinations.each do |d|
              f =
                case d
                when Queue
                  AMQP::Queue::Bind.new(0_u16, 0_u16, d.name, e.name, bt[0], false, bt[1])
                when Exchange
                  AMQP::Exchange::Bind.new(0_u16, 0_u16, e.name, d.name, bt[0], false, bt[1])
                else raise "Unknown destination type #{d.class}"
                end
              f.encode(io)
            end
          end
        end
        @queues.each do |name, q|
          next unless q.durable
          next if q.auto_delete # FIXME: Auto delete should be persistet, but also deleted
          f = AMQP::Queue::Declare.new(0_u16, 0_u16, q.name, false, q.durable, q.exclusive,
                                       q.auto_delete, false, q.arguments)
          f.encode(io)
        end
      end
      File.rename tmp_path, File.join(@data_dir, "definitions.amqp")
    end

    private def save!
      File.open(File.join(@data_dir, "definitions.amqp"), "a") do |f|
        loop do
          frame = @save.receive
          case frame
          when AMQP::Exchange::Declare, AMQP::Queue::Declare
            next unless frame.durable
          when AMQP::Exchange::Delete
            next unless @exchanges[frame.exchange_name]?.try(&.durable)
          when AMQP::Queue::Delete
            next unless @queues[frame.queue_name]?.try(&.durable)
          when AMQP::Queue::Bind, AMQP::Queue::Unbind
            e = @exchanges[frame.exchange_name]
            next unless e.durable
            q = @queues[frame.queue_name]
            next unless q.durable
          when AMQP::Exchange::Bind, AMQP::Exchange::Unbind
            s = @exchanges[frame.source]
            next unless s.durable
            d = @exchanges[frame.destination]
            next unless d.durable
          else raise "Cannot apply frame #{frame.class} in vhost #{@name}"
          end
          @log.debug { "Storing #{f.inspect} to definitions" }
          frame.encode(f)
          f.flush
        end
      end
    rescue Channel::ClosedError
      @log.debug "Save channel closed"
    end

    private def last_segment : UInt32
      segments = Dir.glob(File.join(@data_dir, "msgs.*")).sort
      last_file = segments.last? || return 0_u32
      segment = File.basename(last_file)[5, 10].to_u32
      @log.debug { "Last segment is #{segment}" }
      segment
    end

    private def gc_segments!
      @log.info "Garbage collecting segments"
      referenced_segments = Set(UInt32).new([@segment])
      @queues.each_value do |q|
        used = q.close_unused_segments_and_report_used
        referenced_segments.concat used
      end
      @log.info "#{referenced_segments.size} segments in use"

      Dir.glob(File.join(@data_dir, "msgs.*")).each do |f|
        seg = File.basename(f)[5, 10].to_u32
        next if referenced_segments.includes? seg
        @log.info "Deleting segment #{seg}"
        File.delete f
      end
    end
  end
end<|MERGE_RESOLUTION|>--- conflicted
+++ resolved
@@ -58,16 +58,9 @@
       flush = true # msg.properties.delivery_mode == 2_u8
       @wfile.flush if flush
       ok = true
-<<<<<<< HEAD
       accepted = false
-      ok = queues.all? { |q| q.try &.immediate_delivery? } if immediate
-      queues.each do |q|
-        accepted = q.try { |q| q.publish(sp, flush) } || accepted
-      end
-=======
       ok = queues.all? { |q| q.immediate_delivery? } if immediate
-      queues.each { |q| q.publish(sp, flush) }
->>>>>>> aad3bd20
+      queues.each { |q| accepted = q.publish(sp, flush) || accepted }
 
       if @wfile.pos >= MAX_SEGMENT_SIZE
         @segment += 1
