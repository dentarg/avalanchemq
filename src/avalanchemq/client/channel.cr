--- conflicted
+++ resolved
@@ -69,14 +69,8 @@
           end
 
           @next_msg_body.not_nil!.clear
-<<<<<<< HEAD
           @next_msg_body = @next_publish_exchange_name = @next_publish_routing_key = nil
           @next_publish_mandatory = false
-=======
-          @next_publish_exchange_name = @next_publish_routing_key = nil
-          @confirm_count += 1
-          @client.send AMQP::Basic::Ack.new(frame.channel, @confirm_count, false) if @confirm
->>>>>>> 8f96f899
         end
       end
 
