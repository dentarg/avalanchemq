--- conflicted
+++ resolved
@@ -1230,15 +1230,11 @@
         end
 
         def to_slice
-<<<<<<< HEAD
           io = MemoryIO.new(10)
           io.write_int(@delivery_tag)
           io.write_bool(@multiple)
           io.write_bool(@requeue)
           super(io.to_slice)
-=======
-          raise NotImplemented.new(@channel, class_id, method_id)
->>>>>>> 7eeb2f12
         end
 
         def self.decode(channel, io)
