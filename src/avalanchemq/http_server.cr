require "http/server"
require "json"
require "./error"

module AvalancheMQ
  class HTTPServer
    def initialize(@amqp_server : AvalancheMQ::Server, port)
      @http = HTTP::Server.new(port) do |context|
        context.response.content_type = "application/json"
        case context.request.method
        when "GET"
          get(context)
        when "POST"
          post(context)
        when "DELETE"
          delete(context)
        else
          context.response.content_type = "text/plain"
          context.response.status_code = 405
          context.response.print "Method not allowed"
          next
        end
      rescue e : NotFoundError
        not_found(context, e.message)
      end
    end

    def get(context)
      case context.request.path
      when "/api/connections"
        @amqp_server.connections.to_json(context.response)
      when "/api/exchanges"
        @amqp_server.vhosts.flat_map { |_, v| v.exchanges.values }.to_json(context.response)
      when "/api/queues"
        @amqp_server.vhosts.flat_map { |_, v| v.queues.values }.to_json(context.response)
      when "/api/policies"
        @amqp_server.vhosts.flat_map { |_, v| v.policies.values }.to_json(context.response)
      when "/api/vhosts"
        @amqp_server.vhosts.to_json(context.response)
      when "/"
        context.response.content_type = "text/plain"
        context.response.print "AvalancheMQ"
      else
        not_found(context)
      end
    end

    def post(context)
      case context.request.path
<<<<<<< HEAD
      when "/api/parameters"
        body = JSON.parse(context.request.body.not_nil!)
        @amqp_server.add_parameters(body)
      when "/api/policies"
        body = JSON.parse(context.request.body.not_nil!)
=======
      when "/api/policies/"
        body = parse_body(context)
>>>>>>> b1c8be51
        vhost = @amqp_server.vhosts[body["vhost"].as_s]?
        raise NotFoundError.new("No vhost named #{body["vhost"].as_s}") unless vhost
        vhost.add_policy(Policy.from_json(vhost, body))
      when "/api/vhosts"
        body = parse_body(context)
        @amqp_server.create_vhost(body["name"].as_s)
      else
        not_found(context)
      end
    rescue e : JSON::Error | ArgumentError
      context.response.status_code = 400
      { error: "#{e.class}: #{e.message}" }.to_json(context.response)
    end

    def delete(context)
      case context.request.path
      when "/api/policies"
        body = parse_body(context)
        vhost = @amqp_server.vhosts[body["vhost"].as_s]?
        raise NotFoundError.new("No vhost named #{body["vhost"].as_s}") unless vhost
        vhost.delete_policy(body["name"].as_s)
      when "/api/vhosts"
        body = parse_body(context)
        @amqp_server.delete_vhost(body["name"].as_s)
      else
        not_found(context)
      end
    end

    def not_found(context, message = nil)
      context.response.content_type = "text/plain"
      context.response.status_code = 404
      context.response.print "Not found\n"
      context.response.print message
    end

    def parse_body(context)
      raise ExpectedBodyError.new if context.request.body.nil?
      JSON.parse(context.request.body)
    end

    def listen
      server = @http.bind
      print "HTTP API listening on ", server.local_address, "\n"
      @http.listen
    end

    def close
      @http.close
    end

    class NotFoundError < Exception; end
    class ExpectedBodyError < ArgumentError; end
  end
end<|MERGE_RESOLUTION|>--- conflicted
+++ resolved
@@ -47,16 +47,11 @@
 
     def post(context)
       case context.request.path
-<<<<<<< HEAD
       when "/api/parameters"
-        body = JSON.parse(context.request.body.not_nil!)
+        body = parse_body(context)
         @amqp_server.add_parameters(body)
       when "/api/policies"
-        body = JSON.parse(context.request.body.not_nil!)
-=======
-      when "/api/policies/"
         body = parse_body(context)
->>>>>>> b1c8be51
         vhost = @amqp_server.vhosts[body["vhost"].as_s]?
         raise NotFoundError.new("No vhost named #{body["vhost"].as_s}") unless vhost
         vhost.add_policy(Policy.from_json(vhost, body))
