--- conflicted
+++ resolved
@@ -40,7 +40,10 @@
       spawn deliver_loop, name: "Queue#deliver_loop #{@vhost.name}/#{@name}"
     end
 
-<<<<<<< HEAD
+    def has_exclusive_consumer?
+      @exclusive_consumer
+    end
+
     def apply_policy(@policy : Policy)
       handle_arguments
       @policy.not_nil!.definition.each do |k, v|
@@ -69,10 +72,6 @@
       max_length = @arguments.fetch("x-max-length", nil)
       @max_length = max_length if max_length.is_a? UInt16 | Int32 | Int64
       @overflow = @arguments.fetch("x-overflow", "drop-head").try &.to_s
-=======
-    def has_exclusive_consumer?
-      @exclusive_consumer
->>>>>>> 405513cf
     end
 
     def immediate_delivery?
