require "./spec_helper"
require "amqp"
require "file_utils"

describe AvalancheMQ::Server do
  it "accepts connections" do
    s = AvalancheMQ::Server.new("/tmp/spec", Logger::ERROR)
    spawn { s.try &.listen(5674) }
    Fiber.yield
    AMQP::Connection.start(AMQP::Config.new(port: 5674, vhost: "default")) do |conn|
      ch = conn.channel
      x = ch.exchange("amq.topic", "topic", auto_delete: false, durable: true, internal: true, passive: true)
      q = ch.queue("", auto_delete: true, durable: false, exclusive: false)
      q.bind(x, "#")
      pmsg = AMQP::Message.new("test message")
      x.publish pmsg, q.name
      msg = q.get(no_ack: true)
      msg.to_s.should eq("test message")
    end
  ensure
    s.try &.close
  end

  it "can delete queue" do
    s = AvalancheMQ::Server.new("/tmp/spec", Logger::ERROR)
    spawn { s.try &.listen(5672) }
    Fiber.yield
    AMQP::Connection.start do |conn|
      ch = conn.channel
      pmsg = AMQP::Message.new("m1")
      q = ch.queue("q3", auto_delete: false, durable: true, exclusive: false)
      x = ch.exchange("", "direct", passive: true)
      x.publish pmsg, q.name
      q.delete
      ch.close

      ch = conn.channel
      pmsg = AMQP::Message.new("m2")
      q = ch.queue("q3", auto_delete: false, durable: true, exclusive: false)
      x = ch.exchange("", "direct", passive: true)
      x.publish pmsg, q.name
      msg = q.get
      msg.to_s.should eq("m2")
    end
  ensure
    s.try &.close
  end

  it "can reject message" do
    s = AvalancheMQ::Server.new("/tmp/spec", Logger::ERROR)
    spawn { s.try &.listen(5672) }
    Fiber.yield
    AMQP::Connection.start do |conn|
      ch = conn.channel
      pmsg = AMQP::Message.new("m1")
      q = ch.queue("", auto_delete: true, durable: false, exclusive: false)
      x = ch.exchange("", "direct", passive: true)
      x.publish pmsg, q.name
      m1 = q.get(no_ack: false)
      m1.try { |m| m.reject }
      m1 = q.get(no_ack: false)
      m1.should eq(nil)
    end
  ensure
    s.try &.close
  end

  it "can reject and requeue message" do
    s = AvalancheMQ::Server.new("/tmp/spec", Logger::ERROR)
    spawn { s.try &.listen(5672) }
    Fiber.yield
    AMQP::Connection.start do |conn|
      ch = conn.channel
      pmsg = AMQP::Message.new("m1")
      q = ch.queue("q4", auto_delete: true, durable: false, exclusive: false)
      x = ch.exchange("", "direct", passive: true)
      x.publish pmsg, q.name
      m1 = q.get(no_ack: false)
      m1.try { |m| m.reject(requeue: true) }
      m1 = q.get(no_ack: false)
      m1.to_s.should eq("m1")
    end
  ensure
    s.try &.close
  end

  it "rejects all unacked msgs when disconnecting" do
    s = AvalancheMQ::Server.new("/tmp/spec", Logger::ERROR)
    spawn { s.try &.listen(5672) }
    Fiber.yield
    AMQP::Connection.start do |conn|
      ch = conn.channel
      pmsg = AMQP::Message.new("m1")
      x = ch.exchange("", "direct", passive: true)
      q = ch.queue("q5", auto_delete: false, durable: true, exclusive: false)
      x.publish pmsg, q.name
      m1 = q.get(no_ack: false)
    end
    AMQP::Connection.start do |conn|
      ch = conn.channel
      x = ch.exchange("", "direct", passive: true)
      q = ch.queue("q5", auto_delete: false, durable: true, exclusive: false)
      m1 = q.get(no_ack: true)
      m1.to_s.should eq("m1")
    end
  ensure
    s.try &.close
  end

  it "respects prefetch" do
    s = AvalancheMQ::Server.new("/tmp/spec", Logger::ERROR)
    spawn { s.try &.listen(5672) }
    Fiber.yield
    AMQP::Connection.start do |conn|
      ch = conn.channel
      ch.qos(0, 2, false)
      pmsg = AMQP::Message.new("m1")
      x = ch.exchange("", "direct", passive: true)
      q = ch.queue("", auto_delete: true, durable: false, exclusive: false)
      x.publish pmsg, q.name
      x.publish pmsg, q.name
      x.publish pmsg, q.name
      msgs = [] of AMQP::Message
      q.subscribe { |msg| msgs << msg }
      Fiber.yield
      msgs.size.should eq(2)
    end
  ensure
    s.try &.close
  end

  it "respects prefetch and acks" do
    s = AvalancheMQ::Server.new("/tmp/spec", Logger::ERROR)
    spawn { s.try &.listen(5672) }
    Fiber.yield
    AMQP::Connection.start do |conn|
      ch = conn.channel
      ch.qos(0, 1, false)
      pmsg = AMQP::Message.new("m1")
      x = ch.exchange("", "direct", passive: true)
      q = ch.queue("", auto_delete: true, durable: false, exclusive: false)
      4.times { x.publish pmsg, q.name }
      c = 0
      q.subscribe do |msg|
        c += 1
        msg.ack
      end
      until c == 4
        Fiber.yield
      end
      c.should eq(4)
    end
  ensure
    s.try &.close
  end

  it "can delete exchange" do
    s = AvalancheMQ::Server.new("/tmp/spec", Logger::ERROR)
    spawn { s.try &.listen(5672) }
    Fiber.yield
    AMQP::Connection.start do |conn|
      ch = conn.channel
      x = ch.exchange("test_delete_exchange", "topic", durable: true)
      x.delete.should be x
    end
  ensure
    s.try &.close
  end

  it "can purge a queue" do
    s = AvalancheMQ::Server.new("/tmp/spec", Logger::ERROR)
    spawn { s.try &.listen(5672) }
    Fiber.yield
    AMQP::Connection.start do |conn|
      ch = conn.channel
      pmsg = AMQP::Message.new("m1")
      x = ch.exchange("", "direct", durable: true)
      q = ch.queue("test_purge", auto_delete: false, durable: true, exclusive: false)
      4.times { x.publish pmsg, q.name }
      q.purge.should eq 4
    end
  ensure
    s.try &.close
  end

  it "supports publisher confirms" do
    s = AvalancheMQ::Server.new("/tmp/spec", Logger::ERROR)
    spawn { s.try &.listen(5672) }
    Fiber.yield
    AMQP::Connection.start do |conn|
      ch = conn.channel
      acked = false
      delivery_tag = 0
      ch.on_confirm do |tag, ack|
        delivery_tag = tag
        acked = ack
      end
      ch.confirm
      pmsg = AMQP::Message.new("m1")
      x = ch.exchange("", "direct", durable: true)
      q = ch.queue("test_confirms", auto_delete: false, durable: true, exclusive: false)
      x.publish pmsg, q.name
      ch.confirm
      x.publish pmsg, q.name
      q.get(no_ack: true)
      acked.should eq true
      delivery_tag.should eq 2
    end
  ensure
    s.try &.close
  end

  it "supports mandatory publish flag" do
    s = AvalancheMQ::Server.new("/tmp/spec", Logger::ERROR)
    spawn { s.try &.listen(5672) }
    Fiber.yield
    AMQP::Connection.start do |conn|
      ch = conn.channel
      pmsg = AMQP::Message.new("m1")
      ch1 = Channel(Tuple(UInt16, String)).new
      ch.on_return do |code, text|
        ch1.send({ code, text })
      end
      ch.publish(pmsg, "amq.direct", "none", mandatory: true)
      reply_code, reply_text = ch1.receive
      reply_code.should eq 312
      reply_text.should eq "No Route"
    end
  ensure
    s.try &.close
  end

  it "expires messages" do
    s = AvalancheMQ::Server.new("/tmp/spec", Logger::ERROR)
    spawn { s.try &.listen(5672) }
    Fiber.yield
    AMQP::Connection.start do |conn|
      ch = conn.channel
      q = ch.queue("exp1")
      x = ch.exchange("", "direct", passive: true)
      msg = AMQP::Message.new("expired",
                              AMQP::Protocol::Properties.new(expiration: "0"))
      x.publish msg, q.name
      sleep 0.01
      msg = q.get(no_ack: true)
      msg.to_s.should be ""
    end
  ensure
    s.try &.close
  end

  it "expires messages with message TTL on queue declaration" do
    s = AvalancheMQ::Server.new("/tmp/spec0", Logger::ERROR)
    spawn { s.try &.listen(5672) }
    Fiber.yield
    AMQP::Connection.start do |conn|
      ch = conn.channel
      x = ch.exchange("", "direct", passive: true)
      args = AMQP::Protocol::Table.new
      args["x-message-ttl"] = 1.to_u16
      args["x-dead-letter-exchange"] = ""
      args["x-dead-letter-routing-key"] = "dlq"
      q = ch.queue("", args: args)
      dlq = ch.queue("dlq")
      msg = AMQP::Message.new("queue dlx")
      x.publish msg, q.name
      sleep 0.01
      msg = dlq.get(no_ack: true)
      msg.to_s.should eq("queue dlx")
    end
  ensure
    s.try &.close
  end

  it "dead-letter expired messages" do
    s = AvalancheMQ::Server.new("/tmp/spec", Logger::ERROR)
    spawn { s.try &.listen(5672) }
    Fiber.yield
    AMQP::Connection.start do |conn|
      ch = conn.channel
      dlq = ch.queue("dlq2")
      expq = ch.queue("exp")

      hdrs = AMQP::Protocol::Table.new
      hdrs["x-dead-letter-exchange"] = ""
      hdrs["x-dead-letter-routing-key"] = dlq.name
      msg = AMQP::Message.new("dead letter", AMQP::Protocol::Properties.new(expiration: "0", headers: hdrs))
      ch.exchange("", "direct", passive: true).publish msg, "exp"

      msgs = [] of AMQP::Message
      dlq.subscribe { |msg| msgs << msg }
      Fiber.yield
      msgs.size.should eq 1
      msgs.first.to_s.should eq("dead letter")
    end
  ensure
     s.try &.close
  end

  it "handle immediate flag" do
    s = AvalancheMQ::Server.new("/tmp/spec", Logger::ERROR)
    spawn { s.try &.listen(5672) }
    Fiber.yield
    AMQP::Connection.start do |conn|
      ch = conn.channel
      pmsg = AMQP::Message.new("m1")
      reply_code = 0
      reply_msg = nil
      ch.on_return do |code, text|
        reply_code = code
        reply_msg = text
      end
      ch.publish(pmsg, "amq.topic", "rk", mandatory = false, immediate = true)
      wait_for { reply_code == 313 }
      reply_code.should eq 313
    end
  ensure
     s.try &.close
  end

  it "can cancel consumers" do
    s = AvalancheMQ::Server.new("/tmp/spec", Logger::ERROR)
    spawn { s.try &.listen(5672) }
    Fiber.yield
    AMQP::Connection.start do |conn|
      ch = conn.channel
      pmsg = AMQP::Message.new("m1")
      x = ch.exchange("", "direct", passive: true)
      q = ch.queue("q5", auto_delete: false, durable: true, exclusive: false)
      x.publish pmsg, q.name
      msgs = [] of AMQP::Message
      tag = q.subscribe { |msg| msgs << msg }
      q.unsubscribe(tag)
      Fiber.yield
      ch.has_subscriber?(tag).should eq false
    end
  ensure
     s.try &.close
  end

  it "supports header exchange all" do
    s = AvalancheMQ::Server.new("/tmp/spec_qhe", Logger::ERROR)
    spawn { s.not_nil!.listen(5672) }
    Fiber.yield
    AMQP::Connection.start do |conn|
      ch = conn.channel
      q = ch.queue("q-header-ex", auto_delete: true, durable: false, exclusive: false)
      hdrs = AMQP::Protocol::Table.new
      hdrs["x-match"] = "all"
      hdrs["org"] = "84codes"
      hdrs["user"] = "test"
      x = ch.exchange("asdasdasd", "headers", passive: false, args: hdrs)
      q.bind(x)
      pmsg1 = AMQP::Message.new("m1", AMQP::Protocol::Properties.new(headers: hdrs))
      x.publish pmsg1, q.name
      hdrs["user"] = "hest"
      pmsg2 = AMQP::Message.new("m2", AMQP::Protocol::Properties.new(headers: hdrs))
      x.publish pmsg2, q.name
      msgs = [] of AMQP::Message
      tag = q.subscribe { |msg| msgs << msg }
      until msgs.size == 1
        Fiber.yield
      end
      msgs.size.should eq 1
    end
  ensure
    s.try &.close
  end

  it "supports header exchange any" do
    s = AvalancheMQ::Server.new("/tmp/spec_qhe2", Logger::ERROR)
    spawn { s.not_nil!.listen(5672) }
    Fiber.yield
    AMQP::Connection.start do |conn|
      ch = conn.channel
      q = ch.queue("q-header-ex2", auto_delete: true, durable: false, exclusive: false)
      hdrs = AMQP::Protocol::Table.new
      hdrs["x-match"] = "any"
      hdrs["org"] = "84codes"
      hdrs["user"] = "test"
      x = ch.exchange("", "headers", passive: false, args: hdrs)
      q.bind(x)
      pmsg1 = AMQP::Message.new("m1", AMQP::Protocol::Properties.new(headers: hdrs))
      x.publish pmsg1, q.name
      hdrs["user"] = "hest"
      pmsg2 = AMQP::Message.new("m2", AMQP::Protocol::Properties.new(headers: hdrs))
      x.publish pmsg2, q.name
      msgs = [] of AMQP::Message
      tag = q.subscribe { |msg| msgs << msg }
      Fiber.yield
      msgs.size.should eq 2
    end
  ensure
    s.try &.close
  end

  it "splits frames into max frame sizes" do
    s = AvalancheMQ::Server.new("/tmp/spec", Logger::ERROR)
    spawn { s.not_nil!.listen(5672) }
    Fiber.yield
    AMQP::Connection.start(AMQP::Config.new(port: 5672, vhost: "default", frame_max: 4096_u32)) do |conn|
      ch = conn.channel
      pmsg1 = AMQP::Message.new("m" * (2**17 + 1))
      x = ch.exchange("", "direct", passive: true)
      q = ch.queue("", auto_delete: true, durable: false, exclusive: false)
      x.publish pmsg1, q.name
      msgs = [] of AMQP::Message
      tag = q.subscribe { |msg| msgs << msg }
      Fiber.yield
      msgs.size.should eq 1
    end
  ensure
    s.try &.close
  end

  it "acking an invalid delivery tag should close the channel" do
    s = AvalancheMQ::Server.new("/tmp/spec", Logger::ERROR)
    spawn { s.not_nil!.listen(5672) }
    Fiber.yield
    AMQP::Connection.start do |conn|
      ch = conn.channel
      cch = Channel(Tuple(UInt16, String)).new
      ch.on_close do |code, text|
        cch.send({ code, text })
      end
      ch.ack(999_u64)
      code, text = cch.receive
      code.should eq 406
    end
  ensure
    s.try &.close
  end

  it "can bind exchanges to exchanges" do
    s = AvalancheMQ::Server.new("/tmp/spec", Logger::ERROR)
    spawn { s.not_nil!.listen(5672) }
    Fiber.yield
    AMQP::Connection.start do |conn|
      ch = conn.channel
      x1 = ch.exchange("x1", "direct")
      x2 = ch.exchange("x2", "direct")
      x2.bind(x1, "e2e")
      q = ch.queue("e2e", auto_delete: true, durable: false, exclusive: false)
      q.bind(x2, "e2e")
      pmsg = AMQP::Message.new("test message")
      x1.publish pmsg, "e2e"
      Fiber.yield
      msg = q.get(no_ack: true)
      msg.to_s.should eq("test message")
    end
  ensure
    s.try &.close
  end

  it "supports x-max-length drop-head" do
    s = AvalancheMQ::Server.new("/tmp/spec", Logger::ERROR)
    spawn { s.not_nil!.listen(5672) }
    Fiber.yield
<<<<<<< HEAD
    AMQP::Connection.start(AMQP::Config.new(host: "127.0.0.1", port: 5672, vhost: "default")) do |conn|
      ch = conn.channel.confirm
=======
    AMQP::Connection.start do |conn|
      ch = conn.channel
      ch.confirm
>>>>>>> 405513cf
      acks = 0
      ch.on_confirm do |tag, acked|
        acks += 1 if acked
      end
      args = AMQP::Protocol::Table.new
      args["x-max-length"] = 1.to_u16
      q = ch.queue("", args: args)
      x = ch.exchange("", "direct")
      x.publish AMQP::Message.new("m1"), q.name
      x.publish AMQP::Message.new("m2"), q.name
      msgs = [] of AMQP::Message
      q.subscribe { |msg| msgs << msg }
      wait_for { msgs.size == 1 }
      acks.should eq 2
      msgs.size.should eq 1
    end
  ensure
    s.try &.close
  end

  it "supports x-max-length reject-publish" do
    s = AvalancheMQ::Server.new("/tmp/spec", Logger::ERROR)
    spawn { s.not_nil!.listen(5672) }
    Fiber.yield
<<<<<<< HEAD
    AMQP::Connection.start(AMQP::Config.new(host: "127.0.0.1", port: 5672, vhost: "default")) do |conn|
      ch = conn.channel.confirm
=======
    AMQP::Connection.start do |conn|
      ch = conn.channel
      ch.confirm
>>>>>>> 405513cf
      acks = 0
      nacks = 0
      ch.on_confirm do |tag, acked|
        acked ? (acks += 1) : (nacks += 1)
      end
      args = AMQP::Protocol::Table.new
      args["x-max-length"] = 1.to_u16
      args["x-overflow"] = "reject-publish"
      q = ch.queue("", args: args)
      x = ch.exchange("", "direct")
      x.publish AMQP::Message.new("m1"), q.name
      x.publish AMQP::Message.new("m2"), q.name
      msgs = [] of AMQP::Message
      q.subscribe { |msg| msgs << msg }
      wait_for { msgs.size == 1 }
      acks.should eq 1
      nacks.should eq 1
      msgs.size.should eq 1
    end
  ensure
    s.try &.close
  end

<<<<<<< HEAD
  describe "Policies" do
    it "supports max-length" do
      s = AvalancheMQ::Server.new("/tmp/spec", Logger::ERROR)
      definitions = { "max-length" => 1 } of String => AvalancheMQ::Policy::Value
      s.vhosts["default"].add_policy("ml", "^.*$", "queues", definitions, 10_i8)
      spawn { s.not_nil!.listen(5672) }
      Fiber.yield
      AMQP::Connection.start(AMQP::Config.new(host: "127.0.0.1", port: 5672, vhost: "default")) do |conn|
        ch = conn.channel.confirm
        acks = 0
        nacks = 0
        ch.on_confirm do |tag, acked|
          acked ? (acks += 1) : (nacks += 1)
        end

        q = ch.queue("")
        x = ch.exchange("", "direct")
        x.publish AMQP::Message.new("m1"), q.name
        x.publish AMQP::Message.new("m2"), q.name
        msgs = [] of AMQP::Message
        q.subscribe { |msg| msgs << msg }
        wait_for { msgs.size == 1 }
        acks.should eq 2
        msgs.size.should eq 1
      end
    ensure
      s.try &.close
    end
=======
  it "disallows creating queues starting with amq." do
    s = AvalancheMQ::Server.new("/tmp/spec", Logger::ERROR)
    spawn { s.not_nil!.listen(5672) }
    Fiber.yield
    AMQP::Connection.start do |conn|
      ch = conn.channel
      expect_raises(AMQP::ChannelClosed, /REFUSED/) do
        ch.queue("amq.test")
      end
    end
  ensure
    s.try &.close
  end

  it "disallows deleting exchanges named amq.*" do
    s = AvalancheMQ::Server.new("/tmp/spec", Logger::ERROR)
    spawn { s.not_nil!.listen(5672) }
    Fiber.yield
    AMQP::Connection.start do |conn|
      ch = conn.channel
      expect_raises(AMQP::ChannelClosed, /REFUSED/) do
        ch.exchange("amq.topic", "topic", passive: true).delete
      end
      ch = conn.channel
      ch.exchange("amq.topic", "topic", passive: true).should_not be_nil
    end
  ensure
    s.try &.close
  end

  it "disallows creating new exchanges named amq.*" do
    s = AvalancheMQ::Server.new("/tmp/spec", Logger::ERROR)
    spawn { s.not_nil!.listen(5672) }
    Fiber.yield
    AMQP::Connection.start do |conn|
      ch = conn.channel
      expect_raises(AMQP::ChannelClosed, /REFUSED/) do
        ch.exchange("amq.topic2", "topic")
      end
    end
  ensure
    s.try &.close
  end

  it "only allow one consumer on when exlusive consumers flag is set" do
    s = AvalancheMQ::Server.new("/tmp/spec", Logger::ERROR)
    spawn { s.not_nil!.listen(5672) }
    Fiber.yield
    AMQP::Connection.start do |conn|
      ch = conn.channel
      q = ch.queue("exlusive_consumer", auto_delete: true)
      consumer_tag = q.subscribe(exclusive: true) { }

      ch2 = conn.channel
      q2 = ch2.queue("exlusive_consumer", passive: true)
      expect_raises(AMQP::ChannelClosed, /RESOURCE_LOCKED/) do
        q2.subscribe { }
      end
      ch.close
      ch = conn.channel
      q = ch.queue("exlusive_consumer", auto_delete: true)
      q.subscribe { }
    end
  ensure
    s.try &.close
  end

  it "only allow one connection access an exlusive queues" do
    s = AvalancheMQ::Server.new("/tmp/spec", Logger::ERROR)
    spawn { s.not_nil!.listen(5672) }
    Fiber.yield
    AMQP::Connection.start do |conn|
      ch = conn.channel
      q = ch.queue("exlusive_queue", durable: true, exclusive: true)
      AMQP::Connection.start do |conn2|
        ch2 = conn2.channel
        expect_raises(AMQP::ChannelClosed, /RESOURCE_LOCKED/) do
          ch2.queue("exlusive_queue", passive: true)
        end
      end
    end
  ensure
    s.try &.close
  end

  it "it persists msgs between restarts" do
    s = AvalancheMQ::Server.new("/tmp/spec", Logger::ERROR)
    spawn { s.not_nil!.listen(5672) }
    Fiber.yield
    AMQP::Connection.start do |conn|
      ch = conn.channel
      q = ch.queue("durable_queue", durable: true)
      x = ch.exchange("", "direct", passive: true)
      1000.times do |i|
        delivery_mode = i % 2 == 0 ? 2_u8 : 0_u8
        props = AMQP::Protocol::Properties.new(delivery_mode: delivery_mode)
        msg = AMQP::Message.new(i.to_s, props)
        x.publish(msg, q.name)
      end
    end
    s.try &.close

    s = AvalancheMQ::Server.new("/tmp/spec", Logger::ERROR)
    spawn { s.not_nil!.listen(5672) }
    Fiber.yield
    AMQP::Connection.start do |conn|
      ch = conn.channel
      q = ch.queue("durable_queue", durable: true)
      deleted_msgs = q.delete
      deleted_msgs.should eq(500)
    end
  ensure
    s.try &.close
>>>>>>> 405513cf
  end
end<|MERGE_RESOLUTION|>--- conflicted
+++ resolved
@@ -456,14 +456,8 @@
     s = AvalancheMQ::Server.new("/tmp/spec", Logger::ERROR)
     spawn { s.not_nil!.listen(5672) }
     Fiber.yield
-<<<<<<< HEAD
-    AMQP::Connection.start(AMQP::Config.new(host: "127.0.0.1", port: 5672, vhost: "default")) do |conn|
+    AMQP::Connection.start do |conn|
       ch = conn.channel.confirm
-=======
-    AMQP::Connection.start do |conn|
-      ch = conn.channel
-      ch.confirm
->>>>>>> 405513cf
       acks = 0
       ch.on_confirm do |tag, acked|
         acks += 1 if acked
@@ -488,14 +482,8 @@
     s = AvalancheMQ::Server.new("/tmp/spec", Logger::ERROR)
     spawn { s.not_nil!.listen(5672) }
     Fiber.yield
-<<<<<<< HEAD
-    AMQP::Connection.start(AMQP::Config.new(host: "127.0.0.1", port: 5672, vhost: "default")) do |conn|
+    AMQP::Connection.start do |conn|
       ch = conn.channel.confirm
-=======
-    AMQP::Connection.start do |conn|
-      ch = conn.channel
-      ch.confirm
->>>>>>> 405513cf
       acks = 0
       nacks = 0
       ch.on_confirm do |tag, acked|
@@ -519,7 +507,121 @@
     s.try &.close
   end
 
-<<<<<<< HEAD
+  it "disallows creating queues starting with amq." do
+    s = AvalancheMQ::Server.new("/tmp/spec", Logger::ERROR)
+    spawn { s.not_nil!.listen(5672) }
+    Fiber.yield
+    AMQP::Connection.start do |conn|
+      ch = conn.channel
+      expect_raises(AMQP::ChannelClosed, /REFUSED/) do
+        ch.queue("amq.test")
+      end
+    end
+  ensure
+    s.try &.close
+  end
+
+  it "disallows deleting exchanges named amq.*" do
+    s = AvalancheMQ::Server.new("/tmp/spec", Logger::ERROR)
+    spawn { s.not_nil!.listen(5672) }
+    Fiber.yield
+    AMQP::Connection.start do |conn|
+      ch = conn.channel
+      expect_raises(AMQP::ChannelClosed, /REFUSED/) do
+        ch.exchange("amq.topic", "topic", passive: true).delete
+      end
+      ch = conn.channel
+      ch.exchange("amq.topic", "topic", passive: true).should_not be_nil
+    end
+  ensure
+    s.try &.close
+  end
+
+  it "disallows creating new exchanges named amq.*" do
+    s = AvalancheMQ::Server.new("/tmp/spec", Logger::ERROR)
+    spawn { s.not_nil!.listen(5672) }
+    Fiber.yield
+    AMQP::Connection.start do |conn|
+      ch = conn.channel
+      expect_raises(AMQP::ChannelClosed, /REFUSED/) do
+        ch.exchange("amq.topic2", "topic")
+      end
+    end
+  ensure
+    s.try &.close
+  end
+
+  it "only allow one consumer on when exlusive consumers flag is set" do
+    s = AvalancheMQ::Server.new("/tmp/spec", Logger::ERROR)
+    spawn { s.not_nil!.listen(5672) }
+    Fiber.yield
+    AMQP::Connection.start do |conn|
+      ch = conn.channel
+      q = ch.queue("exlusive_consumer", auto_delete: true)
+      consumer_tag = q.subscribe(exclusive: true) { }
+
+      ch2 = conn.channel
+      q2 = ch2.queue("exlusive_consumer", passive: true)
+      expect_raises(AMQP::ChannelClosed, /RESOURCE_LOCKED/) do
+        q2.subscribe { }
+      end
+      ch.close
+      ch = conn.channel
+      q = ch.queue("exlusive_consumer", auto_delete: true)
+      q.subscribe { }
+    end
+  ensure
+    s.try &.close
+  end
+
+  it "only allow one connection access an exlusive queues" do
+    s = AvalancheMQ::Server.new("/tmp/spec", Logger::ERROR)
+    spawn { s.not_nil!.listen(5672) }
+    Fiber.yield
+    AMQP::Connection.start do |conn|
+      ch = conn.channel
+      q = ch.queue("exlusive_queue", durable: true, exclusive: true)
+      AMQP::Connection.start do |conn2|
+        ch2 = conn2.channel
+        expect_raises(AMQP::ChannelClosed, /RESOURCE_LOCKED/) do
+          ch2.queue("exlusive_queue", passive: true)
+        end
+      end
+    end
+  ensure
+    s.try &.close
+  end
+
+  it "it persists msgs between restarts" do
+    s = AvalancheMQ::Server.new("/tmp/spec", Logger::ERROR)
+    spawn { s.not_nil!.listen(5672) }
+    Fiber.yield
+    AMQP::Connection.start do |conn|
+      ch = conn.channel
+      q = ch.queue("durable_queue", durable: true)
+      x = ch.exchange("", "direct", passive: true)
+      1000.times do |i|
+        delivery_mode = i % 2 == 0 ? 2_u8 : 0_u8
+        props = AMQP::Protocol::Properties.new(delivery_mode: delivery_mode)
+        msg = AMQP::Message.new(i.to_s, props)
+        x.publish(msg, q.name)
+      end
+    end
+    s.try &.close
+
+    s = AvalancheMQ::Server.new("/tmp/spec", Logger::ERROR)
+    spawn { s.not_nil!.listen(5672) }
+    Fiber.yield
+    AMQP::Connection.start do |conn|
+      ch = conn.channel
+      q = ch.queue("durable_queue", durable: true)
+      deleted_msgs = q.delete
+      deleted_msgs.should eq(500)
+    end
+  ensure
+    s.try &.close
+  end
+
   describe "Policies" do
     it "supports max-length" do
       s = AvalancheMQ::Server.new("/tmp/spec", Logger::ERROR)
@@ -548,120 +650,5 @@
     ensure
       s.try &.close
     end
-=======
-  it "disallows creating queues starting with amq." do
-    s = AvalancheMQ::Server.new("/tmp/spec", Logger::ERROR)
-    spawn { s.not_nil!.listen(5672) }
-    Fiber.yield
-    AMQP::Connection.start do |conn|
-      ch = conn.channel
-      expect_raises(AMQP::ChannelClosed, /REFUSED/) do
-        ch.queue("amq.test")
-      end
-    end
-  ensure
-    s.try &.close
-  end
-
-  it "disallows deleting exchanges named amq.*" do
-    s = AvalancheMQ::Server.new("/tmp/spec", Logger::ERROR)
-    spawn { s.not_nil!.listen(5672) }
-    Fiber.yield
-    AMQP::Connection.start do |conn|
-      ch = conn.channel
-      expect_raises(AMQP::ChannelClosed, /REFUSED/) do
-        ch.exchange("amq.topic", "topic", passive: true).delete
-      end
-      ch = conn.channel
-      ch.exchange("amq.topic", "topic", passive: true).should_not be_nil
-    end
-  ensure
-    s.try &.close
-  end
-
-  it "disallows creating new exchanges named amq.*" do
-    s = AvalancheMQ::Server.new("/tmp/spec", Logger::ERROR)
-    spawn { s.not_nil!.listen(5672) }
-    Fiber.yield
-    AMQP::Connection.start do |conn|
-      ch = conn.channel
-      expect_raises(AMQP::ChannelClosed, /REFUSED/) do
-        ch.exchange("amq.topic2", "topic")
-      end
-    end
-  ensure
-    s.try &.close
-  end
-
-  it "only allow one consumer on when exlusive consumers flag is set" do
-    s = AvalancheMQ::Server.new("/tmp/spec", Logger::ERROR)
-    spawn { s.not_nil!.listen(5672) }
-    Fiber.yield
-    AMQP::Connection.start do |conn|
-      ch = conn.channel
-      q = ch.queue("exlusive_consumer", auto_delete: true)
-      consumer_tag = q.subscribe(exclusive: true) { }
-
-      ch2 = conn.channel
-      q2 = ch2.queue("exlusive_consumer", passive: true)
-      expect_raises(AMQP::ChannelClosed, /RESOURCE_LOCKED/) do
-        q2.subscribe { }
-      end
-      ch.close
-      ch = conn.channel
-      q = ch.queue("exlusive_consumer", auto_delete: true)
-      q.subscribe { }
-    end
-  ensure
-    s.try &.close
-  end
-
-  it "only allow one connection access an exlusive queues" do
-    s = AvalancheMQ::Server.new("/tmp/spec", Logger::ERROR)
-    spawn { s.not_nil!.listen(5672) }
-    Fiber.yield
-    AMQP::Connection.start do |conn|
-      ch = conn.channel
-      q = ch.queue("exlusive_queue", durable: true, exclusive: true)
-      AMQP::Connection.start do |conn2|
-        ch2 = conn2.channel
-        expect_raises(AMQP::ChannelClosed, /RESOURCE_LOCKED/) do
-          ch2.queue("exlusive_queue", passive: true)
-        end
-      end
-    end
-  ensure
-    s.try &.close
-  end
-
-  it "it persists msgs between restarts" do
-    s = AvalancheMQ::Server.new("/tmp/spec", Logger::ERROR)
-    spawn { s.not_nil!.listen(5672) }
-    Fiber.yield
-    AMQP::Connection.start do |conn|
-      ch = conn.channel
-      q = ch.queue("durable_queue", durable: true)
-      x = ch.exchange("", "direct", passive: true)
-      1000.times do |i|
-        delivery_mode = i % 2 == 0 ? 2_u8 : 0_u8
-        props = AMQP::Protocol::Properties.new(delivery_mode: delivery_mode)
-        msg = AMQP::Message.new(i.to_s, props)
-        x.publish(msg, q.name)
-      end
-    end
-    s.try &.close
-
-    s = AvalancheMQ::Server.new("/tmp/spec", Logger::ERROR)
-    spawn { s.not_nil!.listen(5672) }
-    Fiber.yield
-    AMQP::Connection.start do |conn|
-      ch = conn.channel
-      q = ch.queue("durable_queue", durable: true)
-      deleted_msgs = q.delete
-      deleted_msgs.should eq(500)
-    end
-  ensure
-    s.try &.close
->>>>>>> 405513cf
   end
 end