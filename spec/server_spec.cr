require "./spec_helper"
require "amqp"

describe AvalancheMQ::Server do
  it "accepts connections" do
    s = AvalancheMQ::Server.new("/tmp/spec1", Logger::ERROR)
    spawn { s.listen(5674) }
    Fiber.yield
    AMQP::Connection.start(AMQP::Config.new(port: 5674, vhost: "default")) do |conn|
      ch = conn.channel
      x = ch.exchange("amq.topic", "topic", auto_delete: false, durable: true, internal: true, passive: true)
      q = ch.queue("q3", auto_delete: false, durable: true, exclusive: false)
      q.bind(x, "#")
      pmsg = AMQP::Message.new("test message")
      x.publish pmsg, q.name
      msg = q.get(no_ack: true)
      msg.to_s.should eq("test message")
    end
    s.close
  end

  it "can delete queue" do
    s = AvalancheMQ::Server.new("/tmp/spec2", Logger::ERROR)
    spawn { s.listen(5672) }
    Fiber.yield
    AMQP::Connection.start(AMQP::Config.new(host: "127.0.0.1", port: 5672, vhost: "default")) do |conn|
      ch = conn.channel
      pmsg = AMQP::Message.new("m1")
      q = ch.queue("q3", auto_delete: false, durable: true, exclusive: false)
      x = ch.exchange("", "direct", passive: true)
      x.publish pmsg, q.name
      q.delete
      ch.close

      ch = conn.channel
      pmsg = AMQP::Message.new("m2")
      q = ch.queue("q3", auto_delete: false, durable: true, exclusive: false)
      x = ch.exchange("", "direct", passive: true)
      x.publish pmsg, q.name
      msg = q.get
      msg.to_s.should eq("m2")
    end
    s.close
  end

  it "can reject message" do
    s = AvalancheMQ::Server.new("/tmp/spec3", Logger::ERROR)
    spawn { s.listen(5672) }
    Fiber.yield
    AMQP::Connection.start(AMQP::Config.new(host: "127.0.0.1", port: 5672, vhost: "default")) do |conn|
      ch = conn.channel
      pmsg = AMQP::Message.new("m1")
      q = ch.queue("q4", auto_delete: true, durable: false, exclusive: false)
      x = ch.exchange("", "direct", passive: true)
      x.publish pmsg, q.name
      m1 = q.get(no_ack: false)
      m1.try { |m| m.reject }
      m1 = q.get(no_ack: false)
      m1.should eq(nil)
    end
    s.close
  end

  it "can reject and requeue message" do
    s = AvalancheMQ::Server.new("/tmp/spec3", Logger::ERROR)
    spawn { s.listen(5672) }
    Fiber.yield
    AMQP::Connection.start(AMQP::Config.new(host: "127.0.0.1", port: 5672, vhost: "default")) do |conn|
      ch = conn.channel
      pmsg = AMQP::Message.new("m1")
      q = ch.queue("q4", auto_delete: true, durable: false, exclusive: false)
      x = ch.exchange("", "direct", passive: true)
      x.publish pmsg, q.name
      m1 = q.get(no_ack: false)
      m1.try { |m| m.reject(requeue: true) }
      m1 = q.get(no_ack: false)
      m1.to_s.should eq("m1")
    end
    s.close
  end

  it "rejects all unacked msgs when disconnecting" do
    s = AvalancheMQ::Server.new("/tmp/spec4", Logger::ERROR)
    spawn { s.listen(5672) }
    Fiber.yield
    AMQP::Connection.start(AMQP::Config.new(host: "127.0.0.1", port: 5672, vhost: "default")) do |conn|
      ch = conn.channel
      pmsg = AMQP::Message.new("m1")
      x = ch.exchange("", "direct", passive: true)
      q = ch.queue("q5", auto_delete: false, durable: true, exclusive: false)
      x.publish pmsg, q.name
      m1 = q.get(no_ack: false)
    end
    AMQP::Connection.start(AMQP::Config.new(host: "127.0.0.1", port: 5672, vhost: "default")) do |conn|
      ch = conn.channel
      x = ch.exchange("", "direct", passive: true)
      q = ch.queue("q5", auto_delete: false, durable: true, exclusive: false)
      m1 = q.get(no_ack: true)
      m1.to_s.should eq("m1")
    end
    s.close
  end

  it "respects prefetch" do
    s = AvalancheMQ::Server.new("/tmp/spec4", Logger::ERROR)
    spawn { s.listen(5672) }
    Fiber.yield
    AMQP::Connection.start(AMQP::Config.new(host: "127.0.0.1", port: 5672, vhost: "default")) do |conn|
      ch = conn.channel
      ch.qos(0, 2, false)
      pmsg = AMQP::Message.new("m1")
      x = ch.exchange("", "direct", passive: true)
      q = ch.queue("q5", auto_delete: false, durable: true, exclusive: false)
      x.publish pmsg, q.name
      x.publish pmsg, q.name
      x.publish pmsg, q.name
      msgs = [] of AMQP::Message
      q.subscribe { |msg| msgs << msg }
      Fiber.yield
      msgs.size.should eq(2)
    end
    s.close
  end

  it "respects prefetch and acks" do
    s = AvalancheMQ::Server.new("/tmp/spec4", Logger::ERROR)
    spawn { s.listen(5672) }
    Fiber.yield
    AMQP::Connection.start(AMQP::Config.new(host: "127.0.0.1", port: 5672, vhost: "default")) do |conn|
      ch = conn.channel
      ch.qos(0, 1, false)
      pmsg = AMQP::Message.new("m1")
      x = ch.exchange("", "direct", passive: true)
      q = ch.queue("", auto_delete: true, durable: false, exclusive: false)
      4.times { x.publish pmsg, q.name }
      c = 0
      q.subscribe do |msg|
        c += 1
        msg.ack
      end
      until c == 4
        Fiber.yield
      end
      c.should eq(4)
    end
    s.close
  end

  it "can delete exchange" do
    s = AvalancheMQ::Server.new("/tmp/spec5", Logger::ERROR)
    spawn { s.listen(5672) }
    Fiber.yield
    AMQP::Connection.start(AMQP::Config.new(host: "127.0.0.1", port: 5672, vhost: "default")) do |conn|
      ch = conn.channel
      x = ch.exchange("test", "topic", durable: true)
      x.delete.should be x
    end
    s.close
  end

  it "can purge a queue" do
    s = AvalancheMQ::Server.new("/tmp/spec6", Logger::ERROR)
    spawn { s.listen(5672) }
    Fiber.yield
    AMQP::Connection.start(AMQP::Config.new(host: "127.0.0.1", port: 5672, vhost: "default")) do |conn|
      ch = conn.channel
      pmsg = AMQP::Message.new("m1")
      x = ch.exchange("", "direct", durable: true)
      q = ch.queue("test", auto_delete: false, durable: true, exclusive: false)
      4.times { x.publish pmsg, q.name }
      q.purge.should eq 4
    end
    s.close
  end

  it "supports publisher confirms" do
    s = AvalancheMQ::Server.new("/tmp/spec7", Logger::ERROR)
    spawn { s.listen(5672) }
    Fiber.yield
    AMQP::Connection.start(AMQP::Config.new(host: "127.0.0.1", port: 5672, vhost: "default")) do |conn|
      ch = conn.channel
      acked = false
      delivery_tag = 0
      ch.on_confirm do |tag, ack|
        delivery_tag = tag
        acked = ack
      end
      ch.confirm
      pmsg = AMQP::Message.new("m1")
      x = ch.exchange("", "direct", durable: true)
      q = ch.queue("test", auto_delete: false, durable: true, exclusive: false)
      x.publish pmsg, q.name
      ch.confirm
      x.publish pmsg, q.name
      q.get(no_ack: true)
      acked.should eq true
      delivery_tag.should eq 2
    end
    s.close
  end

<<<<<<< HEAD
  it "supports mandatory publish flag" do
    s = AvalancheMQ::Server.new("/tmp/spec8", Logger::ERROR)
    spawn { s.listen(5672) }
    sleep 0.001
    AMQP::Connection.start(AMQP::Config.new(host: "127.0.0.1", port: 5672, vhost: "default")) do |conn|
      ch = conn.channel
      pmsg = AMQP::Message.new("m1")
      reply_code = 0
      reply_msg = nil
      ch.on_return do |code, text|
        puts "return #{code} #{text}"
        reply_code = code
        reply_msg = text
      end
      ch.publish(pmsg, "amq.topic", "rk", mandatory = true)
      sleep 0.01
      # bug in amqp.cr ?
      until reply_code == 312
        sleep 0.0001
      end
      reply_code.should eq 312
      reply_msg.should eq "No Route"
=======
  it "expires messages" do
    s = AvalancheMQ::Server.new("/tmp/spec4", Logger::ERROR)
    spawn { s.listen(5672) }
    Fiber.yield
    AMQP::Connection.start(AMQP::Config.new(host: "127.0.0.1", port: 5672, vhost: "default")) do |conn|
      ch = conn.channel
      q = ch.queue("exp1")

      x = ch.exchange("", "direct", passive: true)
      msg = AMQP::Message.new("expired",
                              AMQP::Protocol::Properties.new(expiration: "0"))
      x.publish msg, q.name

      sleep 0.01
      msg = q.get(no_ack: true)
      msg.to_s.should be ""
    end
    s.close
  end

  it "expires messages with message TTL on queue declaration" do
    s = AvalancheMQ::Server.new("/tmp/spec4", Logger::ERROR)
    spawn { s.listen(5672) }
    Fiber.yield
    AMQP::Connection.start(AMQP::Config.new(host: "127.0.0.1", port: 5672, vhost: "default")) do |conn|
      ch = conn.channel
      x = ch.exchange("", "direct", passive: true)
      args = AMQP::Protocol::Table.new
      args["x-message-ttl"] = 1.to_u16
      args["x-dead-letter-exchange"] = ""
      args["x-dead-letter-routing-key"] = "dlq"
      q = ch.queue("", args: args)
      dlq = ch.queue("dlq")
      msg = AMQP::Message.new("queue dlx")
      x.publish msg, q.name
      sleep 0.01
      msg = dlq.get(no_ack: true)
      msg.to_s.should eq("queue dlx")
    end
    s.close
  end

  it "dead-letter expired messages" do
    s = AvalancheMQ::Server.new("/tmp/spec4", Logger::ERROR)
    spawn { s.listen(5672) }
    Fiber.yield
    AMQP::Connection.start(AMQP::Config.new(host: "127.0.0.1", port: 5672, vhost: "default")) do |conn|
      ch = conn.channel
      dlq = ch.queue("dlq2")
      expq = ch.queue("exp")

      hdrs = AMQP::Protocol::Table.new
      hdrs["x-dead-letter-exchange"] = ""
      hdrs["x-dead-letter-routing-key"] = dlq.name
      msg = AMQP::Message.new("dead letter", AMQP::Protocol::Properties.new(expiration: "0", headers: hdrs))
      ch.exchange("", "direct", passive: true).publish msg, "exp"

      msgs = [] of AMQP::Message
      dlq.subscribe { |msg| msgs << msg }
      Fiber.yield
      msgs.size.should eq 1
      msgs.first.to_s.should eq("dead letter")
>>>>>>> 8f96f899
    end
    s.close
  end
end<|MERGE_RESOLUTION|>--- conflicted
+++ resolved
@@ -199,11 +199,10 @@
     s.close
   end
 
-<<<<<<< HEAD
   it "supports mandatory publish flag" do
     s = AvalancheMQ::Server.new("/tmp/spec8", Logger::ERROR)
     spawn { s.listen(5672) }
-    sleep 0.001
+    Fiber.yield
     AMQP::Connection.start(AMQP::Config.new(host: "127.0.0.1", port: 5672, vhost: "default")) do |conn|
       ch = conn.channel
       pmsg = AMQP::Message.new("m1")
@@ -215,14 +214,16 @@
         reply_msg = text
       end
       ch.publish(pmsg, "amq.topic", "rk", mandatory = true)
-      sleep 0.01
       # bug in amqp.cr ?
       until reply_code == 312
-        sleep 0.0001
+        sleep Fiber.yield
       end
       reply_code.should eq 312
       reply_msg.should eq "No Route"
-=======
+    end
+    s.close
+  end
+
   it "expires messages" do
     s = AvalancheMQ::Server.new("/tmp/spec4", Logger::ERROR)
     spawn { s.listen(5672) }
@@ -285,7 +286,6 @@
       Fiber.yield
       msgs.size.should eq 1
       msgs.first.to_s.should eq("dead letter")
->>>>>>> 8f96f899
     end
     s.close
   end
