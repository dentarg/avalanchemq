--- conflicted
+++ resolved
@@ -342,7 +342,6 @@
     end
   ensure
      s.try &.close
-<<<<<<< HEAD
   end
 
   it "supports header exchange all" do
@@ -399,7 +398,5 @@
   ensure
     FileUtils.rm_rf "/tmp/spec_qhe2"
     s.try &.close
-=======
->>>>>>> 13e9bb3e
   end
 end